// Copyright 2020 The Swarm Authors. All rights reserved.
// Use of this source code is governed by a BSD-style
// license that can be found in the LICENSE file.

package libp2p_test

import (
	"context"
	"errors"
	"sync"
	"testing"
	"time"

	"github.com/ethersphere/bee/pkg/p2p"
	"github.com/ethersphere/bee/pkg/p2p/libp2p"
	"github.com/ethersphere/bee/pkg/p2p/libp2p/internal/handshake"
	"github.com/ethersphere/bee/pkg/swarm"
	"github.com/ethersphere/bee/pkg/topology"
	libp2ppeer "github.com/libp2p/go-libp2p-core/peer"
)

func TestAddresses(t *testing.T) {
	s, _ := newService(t, 1, libp2p.Options{})

	addrs, err := s.Addresses()
	if err != nil {
		t.Fatal(err)
	}
	if l := len(addrs); l == 0 {
		t.Fatal("no addresses")
	}
}

func TestConnectDisconnect(t *testing.T) {
	ctx, cancel := context.WithCancel(context.Background())
	defer cancel()

	s1, overlay1 := newService(t, 1, libp2p.Options{})

	s2, overlay2 := newService(t, 1, libp2p.Options{})

	addr := serviceUnderlayAddress(t, s1)

	bzzAddr, err := s2.Connect(ctx, addr)
	if err != nil {
		t.Fatal(err)
	}

	expectPeers(t, s2, overlay1)
	expectPeersEventually(t, s1, overlay2)

	if err := s2.Disconnect(bzzAddr.Overlay); err != nil {
		t.Fatal(err)
	}

	expectPeers(t, s2)
	expectPeersEventually(t, s1)
}

func TestDoubleConnect(t *testing.T) {
	ctx, cancel := context.WithCancel(context.Background())
	defer cancel()

	s1, overlay1 := newService(t, 1, libp2p.Options{})

	s2, overlay2 := newService(t, 1, libp2p.Options{})

	addr := serviceUnderlayAddress(t, s1)

	if _, err := s2.Connect(ctx, addr); err != nil {
		t.Fatal(err)
	}

	expectPeers(t, s2, overlay1)
	expectPeersEventually(t, s1, overlay2)

	if _, err := s2.Connect(ctx, addr); !errors.Is(err, p2p.ErrAlreadyConnected) {
		t.Fatalf("expected %s error, got %s error", p2p.ErrAlreadyConnected, err)
	}

	expectPeers(t, s2, overlay1)
	expectPeers(t, s1, overlay2)
}

func TestDoubleDisconnect(t *testing.T) {
	ctx, cancel := context.WithCancel(context.Background())
	defer cancel()

	s1, overlay1 := newService(t, 1, libp2p.Options{})

	s2, overlay2 := newService(t, 1, libp2p.Options{})

	addr := serviceUnderlayAddress(t, s1)

	bzzAddr, err := s2.Connect(ctx, addr)
	if err != nil {
		t.Fatal(err)
	}

	expectPeers(t, s2, overlay1)
	expectPeersEventually(t, s1, overlay2)

	if err := s2.Disconnect(bzzAddr.Overlay); err != nil {
		t.Fatal(err)
	}

	expectPeers(t, s2)
	expectPeersEventually(t, s1)

	if err := s2.Disconnect(bzzAddr.Overlay); !errors.Is(err, p2p.ErrPeerNotFound) {
		t.Errorf("got error %v, want %v", err, p2p.ErrPeerNotFound)
	}

	expectPeers(t, s2)
	expectPeersEventually(t, s1)
}

func TestMultipleConnectDisconnect(t *testing.T) {
	ctx, cancel := context.WithCancel(context.Background())
	defer cancel()

	s1, overlay1 := newService(t, 1, libp2p.Options{})

	s2, overlay2 := newService(t, 1, libp2p.Options{})

	addr := serviceUnderlayAddress(t, s1)

	bzzAddr, err := s2.Connect(ctx, addr)
	if err != nil {
		t.Fatal(err)
	}

	expectPeers(t, s2, overlay1)
	expectPeersEventually(t, s1, overlay2)

	if err := s2.Disconnect(bzzAddr.Overlay); err != nil {
		t.Fatal(err)
	}

	expectPeers(t, s2)
	expectPeersEventually(t, s1)

	bzzAddr, err = s2.Connect(ctx, addr)
	if err != nil {
		t.Fatal(err)
	}

	expectPeers(t, s2, overlay1)
	expectPeersEventually(t, s1, overlay2)

	if err := s2.Disconnect(bzzAddr.Overlay); err != nil {
		t.Fatal(err)
	}

	expectPeers(t, s2)
	expectPeersEventually(t, s1)
}

func TestConnectDisconnectOnAllAddresses(t *testing.T) {
	ctx, cancel := context.WithCancel(context.Background())
	defer cancel()

	s1, overlay1 := newService(t, 1, libp2p.Options{})

	s2, overlay2 := newService(t, 1, libp2p.Options{})

	addrs, err := s1.Addresses()
	if err != nil {
		t.Fatal(err)
	}
	for _, addr := range addrs {
		bzzAddr, err := s2.Connect(ctx, addr)
		if err != nil {
			t.Fatal(err)
		}

		expectPeers(t, s2, overlay1)
		expectPeersEventually(t, s1, overlay2)

		if err := s2.Disconnect(bzzAddr.Overlay); err != nil {
			t.Fatal(err)
		}

		expectPeers(t, s2)
		expectPeersEventually(t, s1)
	}
}

func TestDoubleConnectOnAllAddresses(t *testing.T) {
	ctx, cancel := context.WithCancel(context.Background())
	defer cancel()

	s1, overlay1 := newService(t, 1, libp2p.Options{})

	s2, overlay2 := newService(t, 1, libp2p.Options{})

	addrs, err := s1.Addresses()
	if err != nil {
		t.Fatal(err)
	}
	for _, addr := range addrs {
		if _, err := s2.Connect(ctx, addr); err != nil {
			t.Fatal(err)
		}

		expectPeers(t, s2, overlay1)
		expectPeersEventually(t, s1, overlay2)

		if _, err := s2.Connect(ctx, addr); !errors.Is(err, p2p.ErrAlreadyConnected) {
			t.Fatalf("expected %s error, got %s error", p2p.ErrAlreadyConnected, err)
		}

		expectPeers(t, s2, overlay1)
		expectPeers(t, s1, overlay2)

		if err := s2.Disconnect(overlay1); err != nil {
			t.Fatal(err)
		}

		expectPeers(t, s2)
		expectPeersEventually(t, s1)
	}
}

func TestDifferentNetworkIDs(t *testing.T) {
	ctx, cancel := context.WithCancel(context.Background())
	defer cancel()

	s1, _ := newService(t, 1, libp2p.Options{})

	s2, _ := newService(t, 2, libp2p.Options{})

	addr := serviceUnderlayAddress(t, s1)

	if _, err := s2.Connect(ctx, addr); err == nil {
		t.Fatal("connect attempt should result with an error")
	}

	expectPeers(t, s1)
	expectPeers(t, s2)
}

func TestConnectWithDisabledQUICAndWSTransports(t *testing.T) {
	ctx, cancel := context.WithCancel(context.Background())
	defer cancel()

	s1, overlay1 := newService(t, 1, libp2p.Options{
		DisableQUIC: true,
		DisableWS:   true,
	})

	s2, overlay2 := newService(t, 1, libp2p.Options{
		DisableQUIC: true,
		DisableWS:   true,
	})

	addr := serviceUnderlayAddress(t, s1)

	if _, err := s2.Connect(ctx, addr); err != nil {
		t.Fatal(err)
	}

	expectPeers(t, s2, overlay1)
	expectPeersEventually(t, s1, overlay2)
}

// TestConnectRepeatHandshake tests if handshake was attempted more then once by the same peer
func TestConnectRepeatHandshake(t *testing.T) {
	ctx, cancel := context.WithCancel(context.Background())
	defer cancel()

	s1, overlay1 := newService(t, 1, libp2p.Options{})
	s2, overlay2 := newService(t, 1, libp2p.Options{})
	addr := serviceUnderlayAddress(t, s1)

	_, err := s2.Connect(ctx, addr)
	if err != nil {
		t.Fatal(err)
	}

	expectPeers(t, s2, overlay1)
	expectPeersEventually(t, s1, overlay2)

	info, err := libp2ppeer.AddrInfoFromP2pAddr(addr)
	if err != nil {
		t.Fatal(err)
	}

	stream, err := s2.NewStreamForPeerID(info.ID, handshake.ProtocolName, handshake.ProtocolVersion, handshake.StreamName)
	if err != nil {
		t.Fatal(err)
	}

	if _, err := s2.HandshakeService().Handshake(libp2p.NewStream(stream), info.Addrs[0], info.ID); err == nil {
		t.Fatalf("expected stream error")
	}

	expectPeersEventually(t, s2)
	expectPeersEventually(t, s1)
}

func TestTopologyNotifiee(t *testing.T) {
	ctx, cancel := context.WithCancel(context.Background())
	defer cancel()

	var (
		mtx                sync.Mutex
		n1connectedAddr    swarm.Address
		n1disconnectedAddr swarm.Address
		n2connectedAddr    swarm.Address
		n2disconnectedAddr swarm.Address

		n1c = func(_ context.Context, a swarm.Address) error {
			mtx.Lock()
			defer mtx.Unlock()
			expectZeroAddress(t, n1connectedAddr) // fail if set more than once
			n1connectedAddr = a
			return nil
		}
		n1d = func(a swarm.Address) {
			mtx.Lock()
			defer mtx.Unlock()
			n1disconnectedAddr = a
		}

		n2c = func(_ context.Context, a swarm.Address) error {
			mtx.Lock()
			defer mtx.Unlock()
			expectZeroAddress(t, n2connectedAddr) // fail if set more than once
			n2connectedAddr = a
			return nil
		}
		n2d = func(a swarm.Address) {
			mtx.Lock()
			defer mtx.Unlock()
			n2disconnectedAddr = a
		}
	)
	notifier1 := mockNotifier(n1c, n1d)
	s1, overlay1 := newService(t, 1, libp2p.Options{})
	s1.SetNotifier(notifier1)

	notifier2 := mockNotifier(n2c, n2d)
	s2, overlay2 := newService(t, 1, libp2p.Options{})
	s2.SetNotifier(notifier2)

	addr := serviceUnderlayAddress(t, s1)

	// s2 connects to s1, thus the notifiee on s1 should be called on Connect
	bzzAddr, err := s2.Connect(ctx, addr)
	if err != nil {
		t.Fatal(err)
	}

	expectPeers(t, s2, overlay1)
	expectPeersEventually(t, s1, overlay2)

	waitAddrSet(t, &n1connectedAddr, &mtx, overlay2)
	waitAddrSet(t, &n2connectedAddr, &mtx, overlay1)

	mtx.Lock()
	expectZeroAddress(t, n1disconnectedAddr, n2disconnectedAddr)
	mtx.Unlock()

	// s2 disconnects from s1 so s1 disconnect notifiee should be called
	if err := s2.Disconnect(bzzAddr.Overlay); err != nil {
		t.Fatal(err)
	}

	expectPeers(t, s2)
	expectPeersEventually(t, s1)
	waitAddrSet(t, &n1disconnectedAddr, &mtx, overlay2)
	waitAddrSet(t, &n2disconnectedAddr, &mtx, overlay1)

	n1connectedAddr = swarm.ZeroAddress
	n2connectedAddr = swarm.ZeroAddress
	n1disconnectedAddr = swarm.ZeroAddress
	n2disconnectedAddr = swarm.ZeroAddress

	addr2 := serviceUnderlayAddress(t, s2)
<<<<<<< HEAD
=======
	// s1 connects to s2, thus the notifiee on s2 should be called on Connect
>>>>>>> ce03088d
	bzzAddr2, err := s1.Connect(ctx, addr2)
	if err != nil {
		t.Fatal(err)
	}

	expectPeers(t, s1, overlay2)
	expectPeersEventually(t, s2, overlay1)
	waitAddrSet(t, &n2connectedAddr, &mtx, overlay1)
	waitAddrSet(t, &n1connectedAddr, &mtx, overlay2)

	// s1 disconnects from s2 so s2 disconnect notifiee should be called
	if err := s1.Disconnect(bzzAddr2.Overlay); err != nil {
		t.Fatal(err)
	}
	expectPeers(t, s1)
	expectPeersEventually(t, s2)
	waitAddrSet(t, &n2disconnectedAddr, &mtx, overlay1)
	waitAddrSet(t, &n1disconnectedAddr, &mtx, overlay2)

}

func waitAddrSet(t *testing.T, addr *swarm.Address, mtx *sync.Mutex, exp swarm.Address) {
	t.Helper()
	for i := 0; i < 20; i++ {
		mtx.Lock()
		if addr.Equal(exp) {
			mtx.Unlock()
			return
		}
		mtx.Unlock()
		time.Sleep(10 * time.Millisecond)
	}
	t.Fatal("timed out waiting for address to be set")
}

type notifiee struct {
	connected    func(context.Context, swarm.Address) error
	disconnected func(swarm.Address)
}

func (n *notifiee) Connected(c context.Context, a swarm.Address) error {
	return n.connected(c, a)
}

func (n *notifiee) Disconnected(a swarm.Address) {
	n.disconnected(a)
}

func mockNotifier(c cFunc, d dFunc) topology.Notifier {
	return &notifiee{connected: c, disconnected: d}
}

type cFunc func(context.Context, swarm.Address) error
type dFunc func(swarm.Address)<|MERGE_RESOLUTION|>--- conflicted
+++ resolved
@@ -378,10 +378,6 @@
 	n2disconnectedAddr = swarm.ZeroAddress
 
 	addr2 := serviceUnderlayAddress(t, s2)
-<<<<<<< HEAD
-=======
-	// s1 connects to s2, thus the notifiee on s2 should be called on Connect
->>>>>>> ce03088d
 	bzzAddr2, err := s1.Connect(ctx, addr2)
 	if err != nil {
 		t.Fatal(err)
