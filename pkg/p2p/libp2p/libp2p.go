--- conflicted
+++ resolved
@@ -283,8 +283,7 @@
 		return swarm.Address{}, err
 	}
 
-<<<<<<< HEAD
-	s.peers.add(info.ID, i.Address)
+	s.peers.add(stream.Conn(), i.Address)
 	for _, protocol := range s.protocols {
 		if err := protocol.Init(p2p.Peer{Address: i.Address}); err != nil {
 			_ = s.host.Network().ClosePeer(info.ID)
@@ -292,9 +291,6 @@
 		}
 	}
 
-=======
-	s.peers.add(stream.Conn(), i.Address)
->>>>>>> 285dbed7
 	s.metrics.CreatedConnectionCount.Inc()
 	s.logger.Infof("peer %s connected", i.Address)
 	return i.Address, nil
