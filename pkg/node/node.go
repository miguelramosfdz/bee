--- conflicted
+++ resolved
@@ -383,11 +383,7 @@
 			defer wg.Done()
 			if err := topologyDriver.AddPeer(p2pCtx, overlay); err != nil {
 				logger.Debugf("topology add peer fail %s: %v", overlay, err)
-<<<<<<< HEAD
-				logger.Warningf("topology add peer fail %s", overlay)
-=======
 				logger.Warningf("topology add peer %s", overlay)
->>>>>>> 6e001215
 				return
 			}
 
